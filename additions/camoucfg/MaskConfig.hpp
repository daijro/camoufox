--- conflicted
+++ resolved
@@ -13,6 +13,7 @@
 #include "mozilla/glue/Debug.h"
 #include <cstdlib>
 #include <cstdio>
+#include <mutex>
 #include <variant>
 #include <cstddef>
 #include <vector>
@@ -27,84 +28,54 @@
 // Function to get the value of an environment variable as a UTF-8 string.
 inline std::optional<std::string> get_env_utf8(const std::string& name) {
 #ifdef _WIN32
-    std::wstring wName(name.begin(), name.end());
-    DWORD size = GetEnvironmentVariableW(wName.c_str(), nullptr, 0);
-    if (size == 0) return std::nullopt;  // Environment variable not found
-
-    std::vector<wchar_t> buffer(size);
-    GetEnvironmentVariableW(wName.c_str(), buffer.data(), size);
-    std::wstring wValue(buffer.data());
-
-    // Convert UTF-16 to UTF-8
-    std::wstring_convert<std::codecvt_utf8_utf16<wchar_t>> converter;
-    return converter.to_bytes(wValue);
+  std::wstring wName(name.begin(), name.end());
+  DWORD size = GetEnvironmentVariableW(wName.c_str(), nullptr, 0);
+  if (size == 0) return std::nullopt;  // Environment variable not found
+
+  std::vector<wchar_t> buffer(size);
+  GetEnvironmentVariableW(wName.c_str(), buffer.data(), size);
+  std::wstring wValue(buffer.data());
+
+  // Convert UTF-16 to UTF-8
+  std::wstring_convert<std::codecvt_utf8_utf16<wchar_t>> converter;
+  return converter.to_bytes(wValue);
 #else
-    const char* value = std::getenv(name.c_str());
-    if (!value) return std::nullopt;
-    return std::string(value);
+  const char* value = std::getenv(name.c_str());
+  if (!value) return std::nullopt;
+  return std::string(value);
 #endif
 }
 
-<<<<<<< HEAD
-// Helper function to load and parse configuration from environment variables.
-namespace {
-nlohmann::json loadConfig() {
-=======
 inline const nlohmann::json& GetJson() {
   static std::once_flag initFlag;
   static nlohmann::json jsonConfig;
 
   std::call_once(initFlag, []() {
->>>>>>> 48ff4747
     std::string jsonString;
     int index = 1;
 
-    // Read environment variables CAMOU_CONFIG_1, CAMOU_CONFIG_2, ...
     while (true) {
-        std::string envName = "CAMOU_CONFIG_" + std::to_string(index);
-        auto partialConfig = get_env_utf8(envName);
-        if (!partialConfig)
-            break;
-        jsonString += *partialConfig;
-        index++;
-    }
-
-    // If the concatenated string is empty, try reading the original CAMOU_CONFIG variable.
+      std::string envName = "CAMOU_CONFIG_" + std::to_string(index);
+      auto partialConfig = get_env_utf8(envName);
+      if (!partialConfig) break;
+
+      jsonString += *partialConfig;
+      index++;
+    }
+
     if (jsonString.empty()) {
-        auto originalConfig = get_env_utf8("CAMOU_CONFIG");
-        if (originalConfig)
-            jsonString = *originalConfig;
-    }
-
-<<<<<<< HEAD
-    // If no configuration is provided, return an empty JSON.
-    if (jsonString.empty()) {
-        return nlohmann::json{};
-=======
+      // Check for the original CAMOU_CONFIG as fallback
+      auto originalConfig = get_env_utf8("CAMOU_CONFIG");
+      if (originalConfig) jsonString = *originalConfig;
+    }
+
     if (jsonString.empty()) {
       jsonConfig = nlohmann::json{};
       return;
->>>>>>> 48ff4747
-    }
-
-    // Validate JSON correctness.
+    }
+
+    // Validate
     if (!nlohmann::json::accept(jsonString)) {
-<<<<<<< HEAD
-        printf_stderr("ERROR: Invalid JSON passed to CAMOU_CONFIG!\n");
-        return nlohmann::json{};
-    }
-
-    return nlohmann::json::parse(jsonString);
-}
-}  // namespace
-
-// Global configuration cache, initialized only once.
-static const nlohmann::json g_jsonConfig = loadConfig();
-
-// Function returns a reference to the already parsed JSON.
-inline const nlohmann::json& GetJson() {
-    return g_jsonConfig;
-=======
       printf_stderr("ERROR: Invalid JSON passed to CAMOU_CONFIG!\n");
       jsonConfig = nlohmann::json{};
       return;
@@ -114,124 +85,117 @@
   });
 
   return jsonConfig;
->>>>>>> 48ff4747
 }
 
 inline bool HasKey(const std::string& key, const nlohmann::json& data) {
-    return data.contains(key);
+  return data.contains(key);
 }
 
 inline std::optional<std::string> GetString(const std::string& key) {
-    const auto& data = GetJson();
-    if (!HasKey(key, data)) return std::nullopt;
-    return data[key].get<std::string>();
+  const auto& data = GetJson();
+  if (!HasKey(key, data)) return std::nullopt;
+  return data[key].get<std::string>();
 }
 
 inline std::vector<std::string> GetStringList(const std::string& key) {
-    std::vector<std::string> result;
-    const auto& data = GetJson();
-    if (!HasKey(key, data)) return {};
-    for (const auto& item : data[key]) {
-        result.push_back(item.get<std::string>());
-    }
-    return result;
+  std::vector<std::string> result;
+  const auto& data = GetJson();
+  if (!HasKey(key, data)) return {};
+  for (const auto& item : data[key]) {
+    result.push_back(item.get<std::string>());
+  }
+  return result;
 }
 
 inline std::vector<std::string> GetStringListLower(const std::string& key) {
-    std::vector<std::string> result = GetStringList(key);
-    for (auto& str : result) {
-        std::transform(str.begin(), str.end(), str.begin(),
-                       [](unsigned char c) { return std::tolower(c); });
-    }
-    return result;
+  std::vector<std::string> result = GetStringList(key);
+  for (auto& str : result) {
+    std::transform(str.begin(), str.end(), str.begin(),
+                   [](unsigned char c) { return std::tolower(c); });
+  }
+  return result;
 }
 
 template <typename T>
 inline std::optional<T> GetUintImpl(const std::string& key) {
-    const auto& data = GetJson();
-    if (!HasKey(key, data)) return std::nullopt;
-    if (data[key].is_number_unsigned())
-        return data[key].get<T>();
-    printf_stderr("ERROR: Value for key '%s' is not an unsigned integer\n", key.c_str());
+  const auto& data = GetJson();
+  if (!HasKey(key, data)) return std::nullopt;
+  if (data[key].is_number_unsigned()) return data[key].get<T>();
+  printf_stderr("ERROR: Value for key '%s' is not an unsigned integer\n",
+                key.c_str());
+  return std::nullopt;
+}
+
+inline std::optional<uint64_t> GetUint64(const std::string& key) {
+  return GetUintImpl<uint64_t>(key);
+}
+
+inline std::optional<uint32_t> GetUint32(const std::string& key) {
+  return GetUintImpl<uint32_t>(key);
+}
+
+inline std::optional<int32_t> GetInt32(const std::string& key) {
+  const auto& data = GetJson();
+  if (!HasKey(key, data)) return std::nullopt;
+  if (data[key].is_number_integer()) return data[key].get<int32_t>();
+  printf_stderr("ERROR: Value for key '%s' is not an integer\n", key.c_str());
+  return std::nullopt;
+}
+
+inline std::optional<double> GetDouble(const std::string& key) {
+  const auto& data = GetJson();
+  if (!HasKey(key, data)) return std::nullopt;
+  if (data[key].is_number_float()) return data[key].get<double>();
+  if (data[key].is_number_unsigned() || data[key].is_number_integer())
+    return static_cast<double>(data[key].get<int64_t>());
+  printf_stderr("ERROR: Value for key '%s' is not a double\n", key.c_str());
+  return std::nullopt;
+}
+
+inline std::optional<bool> GetBool(const std::string& key) {
+  const auto& data = GetJson();
+  if (!HasKey(key, data)) return std::nullopt;
+  if (data[key].is_boolean()) return data[key].get<bool>();
+  printf_stderr("ERROR: Value for key '%s' is not a boolean\n", key.c_str());
+  return std::nullopt;
+}
+
+inline bool CheckBool(const std::string& key) {
+  return GetBool(key).value_or(false);
+}
+
+inline std::optional<std::array<uint32_t, 4>> GetRect(
+    const std::string& left, const std::string& top, const std::string& width,
+    const std::string& height) {
+  std::array<std::optional<uint32_t>, 4> values = {
+      GetUint32(left).value_or(0), GetUint32(top).value_or(0), GetUint32(width),
+      GetUint32(height)};
+
+  if (!values[2].has_value() || !values[3].has_value()) {
+    if (values[2].has_value() ^ values[3].has_value())
+      printf_stderr(
+          "Both %s and %s must be provided. Using default behavior.\n",
+          height.c_str(), width.c_str());
     return std::nullopt;
-}
-
-inline std::optional<uint64_t> GetUint64(const std::string& key) {
-    return GetUintImpl<uint64_t>(key);
-}
-
-inline std::optional<uint32_t> GetUint32(const std::string& key) {
-    return GetUintImpl<uint32_t>(key);
-}
-
-inline std::optional<int32_t> GetInt32(const std::string& key) {
-    const auto& data = GetJson();
-    if (!HasKey(key, data)) return std::nullopt;
-    if (data[key].is_number_integer())
-        return data[key].get<int32_t>();
-    printf_stderr("ERROR: Value for key '%s' is not an integer\n", key.c_str());
-    return std::nullopt;
-}
-
-inline std::optional<double> GetDouble(const std::string& key) {
-    const auto& data = GetJson();
-    if (!HasKey(key, data)) return std::nullopt;
-    if (data[key].is_number_float())
-        return data[key].get<double>();
-    if (data[key].is_number_unsigned() || data[key].is_number_integer())
-        return static_cast<double>(data[key].get<int64_t>());
-    printf_stderr("ERROR: Value for key '%s' is not a double\n", key.c_str());
-    return std::nullopt;
-}
-
-inline std::optional<bool> GetBool(const std::string& key) {
-    const auto& data = GetJson();
-    if (!HasKey(key, data)) return std::nullopt;
-    if (data[key].is_boolean()) return data[key].get<bool>();
-    printf_stderr("ERROR: Value for key '%s' is not a boolean\n", key.c_str());
-    return std::nullopt;
-}
-
-inline bool CheckBool(const std::string& key) {
-    return GetBool(key).value_or(false);
-}
-
-inline std::optional<std::array<uint32_t, 4>> GetRect(const std::string& left,
-                                                        const std::string& top,
-                                                        const std::string& width,
-                                                        const std::string& height) {
-    std::array<std::optional<uint32_t>, 4> values = {
-        GetUint32(left).value_or(0),
-        GetUint32(top).value_or(0),
-        GetUint32(width),
-        GetUint32(height)
-    };
-
-    if (!values[2].has_value() || !values[3].has_value()) {
-        if (values[2].has_value() ^ values[3].has_value())
-            printf_stderr("Both %s and %s must be provided. Using default behavior.\n",
-                          height.c_str(), width.c_str());
-        return std::nullopt;
-    }
-
-    std::array<uint32_t, 4> result;
-    std::transform(values.begin(), values.end(), result.begin(),
-                   [](const auto& value) { return value.value(); });
-
+  }
+
+  std::array<uint32_t, 4> result;
+  std::transform(values.begin(), values.end(), result.begin(),
+                 [](const auto& value) { return value.value(); });
+
+  return result;
+}
+
+inline std::optional<std::array<int32_t, 4>> GetInt32Rect(
+    const std::string& left, const std::string& top, const std::string& width,
+    const std::string& height) {
+  if (auto optValue = GetRect(left, top, width, height)) {
+    std::array<int32_t, 4> result;
+    std::transform(optValue->begin(), optValue->end(), result.begin(),
+                   [](const auto& val) { return static_cast<int32_t>(val); });
     return result;
-}
-
-inline std::optional<std::array<int32_t, 4>> GetInt32Rect(const std::string& left,
-                                                            const std::string& top,
-                                                            const std::string& width,
-                                                            const std::string& height) {
-    if (auto optValue = GetRect(left, top, width, height)) {
-        std::array<int32_t, 4> result;
-        std::transform(optValue->begin(), optValue->end(), result.begin(),
-                       [](const auto& val) { return static_cast<int32_t>(val); });
-        return result;
-    }
-    return std::nullopt;
+  }
+  return std::nullopt;
 }
 
 // Helpers for WebGL
